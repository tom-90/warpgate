--- conflicted
+++ resolved
@@ -227,12 +227,7 @@
                         }
                         self.run_authorized(handshake, username, target_name).await
                     }
-<<<<<<< HEAD
-                    AuthResult::Rejected
-                    | AuthResult::Need(_) => fail(&mut self).await, // TODO SSO
-=======
                     AuthResult::Rejected | AuthResult::Need(_) => fail(&mut self).await, // TODO SSO
->>>>>>> 1f1e69e5
                 }
             }
             AuthSelector::Ticket { secret } => {
