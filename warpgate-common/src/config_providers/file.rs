--- conflicted
+++ resolved
@@ -78,22 +78,10 @@
             return Ok(None);
         };
 
-<<<<<<< HEAD
-        let mut valid_credentials = vec![];
-
-        for client_credential in credentials {
-            match client_credential {
-                AuthCredential::PublicKey {
-                    kind,
-                    public_key_bytes,
-                } => {
-                    let base64_bytes = BASE64.encode(public_key_bytes);
-=======
         Ok(user
             .require
             .map(|r| Box::new(r) as Box<dyn CredentialPolicy + Sync + Send>))
     }
->>>>>>> de691f1a
 
     async fn username_for_sso_credential(
         &mut self,
