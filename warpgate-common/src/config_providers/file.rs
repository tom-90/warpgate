use std::collections::{HashMap, HashSet};
use std::sync::Arc;

use async_trait::async_trait;
use data_encoding::BASE64;
use sea_orm::ActiveValue::Set;
use sea_orm::{ActiveModelTrait, DatabaseConnection, EntityTrait};
use tokio::sync::Mutex;
use tracing::*;
use uuid::Uuid;
use warpgate_db_entities::Ticket;

use super::ConfigProvider;
use crate::auth::{
<<<<<<< HEAD
    AllCredentialsPolicy, AnySingleCredentialPolicy, AuthCredential, CredentialPolicy,
    PerProtocolCredentialPolicy, CredentialKind,
=======
    AllCredentialsPolicy, AnySingleCredentialPolicy, AuthCredential, CredentialKind,
    CredentialPolicy, PerProtocolCredentialPolicy,
>>>>>>> 1f1e69e5
};
use crate::helpers::hash::verify_password_hash;
use crate::helpers::otp::verify_totp;
use crate::{Target, User, UserAuthCredential, UserSnapshot, WarpgateConfig, WarpgateError};

pub struct FileConfigProvider {
    db: Arc<Mutex<DatabaseConnection>>,
    config: Arc<Mutex<WarpgateConfig>>,
}

impl FileConfigProvider {
    pub async fn new(
        db: &Arc<Mutex<DatabaseConnection>>,
        config: &Arc<Mutex<WarpgateConfig>>,
    ) -> Self {
        Self {
            db: db.clone(),
            config: config.clone(),
        }
    }
}

#[async_trait]
impl ConfigProvider for FileConfigProvider {
    async fn list_users(&mut self) -> Result<Vec<UserSnapshot>, WarpgateError> {
        Ok(self
            .config
            .lock()
            .await
            .store
            .users
            .iter()
            .map(UserSnapshot::new)
            .collect::<Vec<_>>())
    }

    async fn list_targets(&mut self) -> Result<Vec<Target>, WarpgateError> {
        Ok(self
            .config
            .lock()
            .await
            .store
            .targets
            .iter()
            .map(|x| x.to_owned())
            .collect::<Vec<_>>())
    }

    async fn get_credential_policy(
        &mut self,
        username: &str,
    ) -> Result<Option<Box<dyn CredentialPolicy + Sync + Send>>, WarpgateError> {
        let user = {
            self.config
                .lock()
                .await
                .store
                .users
                .iter()
                .find(|x| x.username == username)
                .map(User::to_owned)
        };
        let Some(user) = user else {
            error!("Selected user not found: {}", username);
            return Ok(None);
        };

        let supported_credential_types: HashSet<CredentialKind> =
            user.credentials.iter().map(|x| x.kind()).collect();
        let default_policy = Box::new(AnySingleCredentialPolicy {
            supported_credential_types: supported_credential_types.clone(),
        }) as Box<dyn CredentialPolicy + Sync + Send>;

        if let Some(req) = user.require {
            let mut policy = PerProtocolCredentialPolicy {
                default: default_policy,
                protocols: HashMap::new(),
            };

            if let Some(p) = req.http {
                policy.protocols.insert(
                    "HTTP",
                    Box::new(AllCredentialsPolicy {
                        supported_credential_types: supported_credential_types.clone(),
                        required_credential_types: p.into_iter().collect(),
                    }),
                );
            }
            if let Some(p) = req.mysql {
                policy.protocols.insert(
                    "MySQL",
                    Box::new(AllCredentialsPolicy {
                        supported_credential_types: supported_credential_types.clone(),
                        required_credential_types: p.into_iter().collect(),
                    }),
                );
            }
            if let Some(p) = req.ssh {
                policy.protocols.insert(
                    "SSH",
                    Box::new(AllCredentialsPolicy {
<<<<<<< HEAD
                        supported_credential_types: supported_credential_types.clone(),
=======
                        supported_credential_types,
>>>>>>> 1f1e69e5
                        required_credential_types: p.into_iter().collect(),
                    }),
                );
            }

            Ok(Some(
                Box::new(policy) as Box<dyn CredentialPolicy + Sync + Send>
            ))
        } else {
            Ok(Some(default_policy))
        }
    }

    async fn username_for_sso_credential(
        &mut self,
        client_credential: &AuthCredential,
    ) -> Result<Option<String>, WarpgateError> {
        let AuthCredential::Sso { provider: client_provider, email : client_email} = client_credential else {
            return Ok(None);
        };

        Ok(self
            .config
            .lock()
            .await
            .store
            .users
            .iter()
            .find(|x| {
                for cred in x.credentials.iter() {
                    if let UserAuthCredential::Sso { provider, email } = cred {
                        if provider.as_ref().unwrap_or(client_provider) == client_provider
                            && email == client_email
                        {
                            return true;
                        }
                    }
                }
                false
            })
            .map(|x| x.username.clone()))
    }

    async fn validate_credential(
        &mut self,
        username: &str,
        client_credential: &AuthCredential,
    ) -> Result<bool, WarpgateError> {
        let user = {
            self.config
                .lock()
                .await
                .store
                .users
                .iter()
                .find(|x| x.username == username)
                .map(User::to_owned)
        };
        let Some(user) = user else {
            error!("Selected user not found: {}", username);
            return Ok(false);
        };

        match client_credential {
            AuthCredential::PublicKey {
                kind,
                public_key_bytes,
            } => {
                let base64_bytes = BASE64.encode(public_key_bytes);

                let client_key = format!("{} {}", kind, base64_bytes);
                debug!(username = &user.username[..], "Client key: {}", client_key);

                return Ok(user.credentials.iter().any(|credential| match credential {
                    UserAuthCredential::PublicKey { key: ref user_key } => {
                        &client_key == user_key.expose_secret()
                    }
                    _ => false,
                }));
            }
            AuthCredential::Password(client_password) => {
                return Ok(user.credentials.iter().any(|credential| match credential {
                    UserAuthCredential::Password {
                        hash: ref user_password_hash,
                    } => verify_password_hash(
                        client_password.expose_secret(),
                        user_password_hash.expose_secret(),
                    )
                    .unwrap_or_else(|e| {
                        error!(
                            username = &user.username[..],
                            "Error verifying password hash: {}", e
                        );
                        false
                    }),
                    _ => false,
                }))
            }
            AuthCredential::Otp(client_otp) => {
                return Ok(user.credentials.iter().any(|credential| match credential {
                    UserAuthCredential::Totp {
                        key: ref user_otp_key,
                    } => verify_totp(client_otp.expose_secret(), user_otp_key),
                    _ => false,
                }))
            }
            AuthCredential::Sso {
                provider: client_provider,
                email: client_email,
            } => {
                for credential in user.credentials.iter() {
                    if let UserAuthCredential::Sso {
                        ref provider,
                        ref email,
                    } = credential
                    {
                        if provider.as_ref().unwrap_or(client_provider) == client_provider {
                            return Ok(email == client_email);
                        }
                    }
                }
                return Ok(false);
            }
<<<<<<< HEAD
            _ => return Err(WarpgateError::InvalidCredentialType)
=======
            _ => return Err(WarpgateError::InvalidCredentialType),
>>>>>>> 1f1e69e5
        }
    }

    async fn authorize_target(
        &mut self,
        username: &str,
        target_name: &str,
    ) -> Result<bool, WarpgateError> {
        let config = self.config.lock().await;
        let user = config
            .store
            .users
            .iter()
            .find(|x| x.username == username)
            .map(User::to_owned);
        let target = config.store.targets.iter().find(|x| x.name == target_name);

        let Some(user) = user else {
            error!("Selected user not found: {}", username);
            return Ok(false);
        };

        let Some(target) = target else {
            warn!("Selected target not found: {}", target_name);
            return Ok(false);
        };

        let user_roles = user
            .roles
            .iter()
            .map(|x| config.store.roles.iter().find(|y| &y.name == x))
            .filter_map(|x| x.to_owned())
            .collect::<HashSet<_>>();
        let target_roles = target
            .allow_roles
            .iter()
            .map(|x| config.store.roles.iter().find(|y| &y.name == x))
            .filter_map(|x| x.to_owned())
            .collect::<HashSet<_>>();

        let intersect = user_roles.intersection(&target_roles).count() > 0;

        Ok(intersect)
    }

    async fn consume_ticket(&mut self, ticket_id: &Uuid) -> Result<(), WarpgateError> {
        let db = self.db.lock().await;
        let ticket = Ticket::Entity::find_by_id(*ticket_id).one(&*db).await?;
        let Some(ticket) = ticket else {
            return Err(WarpgateError::InvalidTicket(*ticket_id));
        };

        if let Some(uses_left) = ticket.uses_left {
            let mut model: Ticket::ActiveModel = ticket.into();
            model.uses_left = Set(Some(uses_left - 1));
            model.update(&*db).await?;
        }

        Ok(())
    }
}<|MERGE_RESOLUTION|>--- conflicted
+++ resolved
@@ -12,13 +12,8 @@
 
 use super::ConfigProvider;
 use crate::auth::{
-<<<<<<< HEAD
-    AllCredentialsPolicy, AnySingleCredentialPolicy, AuthCredential, CredentialPolicy,
-    PerProtocolCredentialPolicy, CredentialKind,
-=======
     AllCredentialsPolicy, AnySingleCredentialPolicy, AuthCredential, CredentialKind,
     CredentialPolicy, PerProtocolCredentialPolicy,
->>>>>>> 1f1e69e5
 };
 use crate::helpers::hash::verify_password_hash;
 use crate::helpers::otp::verify_totp;
@@ -120,11 +115,7 @@
                 policy.protocols.insert(
                     "SSH",
                     Box::new(AllCredentialsPolicy {
-<<<<<<< HEAD
-                        supported_credential_types: supported_credential_types.clone(),
-=======
                         supported_credential_types,
->>>>>>> 1f1e69e5
                         required_credential_types: p.into_iter().collect(),
                     }),
                 );
@@ -248,11 +239,7 @@
                 }
                 return Ok(false);
             }
-<<<<<<< HEAD
-            _ => return Err(WarpgateError::InvalidCredentialType)
-=======
             _ => return Err(WarpgateError::InvalidCredentialType),
->>>>>>> 1f1e69e5
         }
     }
 
